import random
import numpy as np
from datetime import datetime, timedelta
import pandas as pd

# Profielen en verdelingen
profile_distributions = {
    'standaard': {'nacht': 5, 'ochtend': 25, 'middag': 30, 'avond': 40},
    'vroege_vogel': {'nacht': 5, 'ochtend': 35, 'middag': 30, 'avond': 30},
    'avondmens': {'nacht': 5, 'ochtend': 15, 'middag': 30, 'avond': 50},
    'zuinig': {'nacht': 5, 'ochtend': 20, 'middag': 25, 'avond': 30},
}

# Seizoensfactor per dag via interpolatie tussen maandwaarden
seizoensfactoren_maand = {
    1: 1.2, 2: 1.2, 3: 1.0, 4: 0.95, 5: 0.95, 6: 0.85,
    7: 0.85, 8: 0.90, 9: 1.0, 10: 1.05, 11: 1.05, 12: 1.2
}

def get_seasonal_factor_for_day(current_date):
    dag_van_maand = current_date.day
    maand = current_date.month
    volgende_maand = 1 if maand == 12 else maand + 1

    start_factor = seizoensfactoren_maand[maand]
    end_factor = seizoensfactoren_maand[volgende_maand]

    dagen_in_maand = (datetime(current_date.year if volgende_maand != 1 else current_date.year + 1, volgende_maand, 1) - datetime(current_date.year, maand, 1)).days
    interpolatie_factor = dag_van_maand / dagen_in_maand

    return start_factor + (end_factor - start_factor) * interpolatie_factor

def simulate_household_usage(n_days, profile, base_kwh=6.8, start_date=datetime(2024, 1, 1)):
    profile_weights = profile_distributions[profile]
    usage_data = []

    # Genereer outliers per week
    weeks = range(0, n_days, 7)
    outlier_days = []
    for w_start in weeks:
        week_days = list(range(w_start, min(w_start + 7, n_days)))
        max_outliers = min(2, len(week_days))
        outlier_count = random.randint(1, max_outliers) if max_outliers > 0 else 0
        if outlier_count > 0:
            outlier_days.extend(random.sample(week_days, k=outlier_count))

    for day in range(n_days):
        current_date = start_date + timedelta(days=day)
        seasonal = get_seasonal_factor_for_day(current_date)
        hourly_usage = []

        for hour in range(24):
            if 0 <= hour < 6:
                block = 'nacht'
            elif 6 <= hour < 12:
                block = 'ochtend'
            elif 12 <= hour < 18:
                block = 'middag'
            else:
                block = 'avond'

            block_percentage = profile_weights[block]
            block_hours = 6
            base_usage = base_kwh * (block_percentage / 100) / block_hours
            noise = np.random.normal(1.0, 0.1)
            usage = base_usage * noise * seasonal
            hourly_usage.append(usage)

        # Voeg outlier toe
        if day in outlier_days:
            outlier_hour = random.randint(6, 22)
            hourly_usage[outlier_hour] += random.uniform(1.5, 3.0)

        usage_data.append(hourly_usage)

    return usage_data

def generate_household_dataframe(n_days=365, n_households=30, start_date=datetime(2024, 1, 1)):
    huishoudens = [f'household_{i+1}' for i in range(n_households)]
    profielen = list(profile_distributions.keys())
    records = []

    for huishouden in huishoudens:
        profiel = random.choice(profielen)
        usage = simulate_household_usage(n_days, profiel, start_date=start_date)
        for day_idx, dag_data in enumerate(usage):
            datum = start_date + timedelta(days=day_idx)
            record = {
                'household': huishouden,
                'profiel': profiel,
                'datum': datum.strftime("%d-%m-%Y"),
                'totaal_kWh': sum(dag_data)
            }
            for uur in range(24):
                record[f"{uur}"] = dag_data[uur]
            records.append(record)

<<<<<<< HEAD
    df = pd.DataFrame(records).set_index("datum")
    return df
=======
    df = pd.DataFrame(records)
    return df
>>>>>>> b2c4b132
<|MERGE_RESOLUTION|>--- conflicted
+++ resolved
@@ -95,10 +95,5 @@
                 record[f"{uur}"] = dag_data[uur]
             records.append(record)
 
-<<<<<<< HEAD
     df = pd.DataFrame(records).set_index("datum")
     return df
-=======
-    df = pd.DataFrame(records)
-    return df
->>>>>>> b2c4b132
